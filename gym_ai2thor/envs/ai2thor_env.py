--- conflicted
+++ resolved
@@ -235,10 +235,9 @@
         self.reset_ever = True
         self.controller.reset(self.scene_id)
         self.event = self.controller.step(dict(action='Initialize', gridSize=self.gridSize,
-<<<<<<< HEAD
-                                       cameraY=self.cameraY, renderDepthImage=True,
-                                       renderClassImage=True, renderObjectImage=True,
-                                       continuous=self.incremental_rotation_mode))
+                                               cameraY=self.cameraY, renderDepthImage=True,
+                                               renderClassImage=True, renderObjectImage=True,
+                                               continuous=self.continuous_movement))
         self.task.step_num = 0  # needed so done returns False below. task.reset() also does this
 
         if self.num_random_actions_at_init > 0:
@@ -250,7 +249,7 @@
                 if done:
                     return self.reset()  # if we end episode in random actions, reset again
 
-        if self.incremental_rotation_mode:
+        if self.continuous_movement:
             self.absolute_rotation = 0.0
         extra_state = self.task.reset()
         image_state = self.preprocess(self.event.frame)
@@ -260,13 +259,6 @@
         else:
             state = image_state
 
-=======
-                                               cameraY=self.cameraY, renderDepthImage=True,
-                                               renderClassImage=True, renderObjectImage=True,
-                                               continuous=self.continuous_movement))
-        self.task.reset()
-        state = self.preprocess(self.event.frame)
->>>>>>> d12e6c5d
         return state
 
     def render(self, mode='human'):
